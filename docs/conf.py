--- conflicted
+++ resolved
@@ -133,17 +133,10 @@
 
 # nitpicky = True  # https://github.com/scrapy/cssselect/pull/110
 nitpick_ignore = [
-<<<<<<< HEAD
+    ("py:class", "ExpressionError"),
+    ("py:class", "SelectorSyntaxError"),
     ("py:class", "cssselect.xpath.GenericTranslator"),
     ("py:class", "cssselect.xpath.HTMLTranslator"),
     ("py:class", "cssselect.xpath.XPathExpr"),
     ("py:class", "lxml.etree.XMLParser"),
-=======
-    ('py:class', 'ExpressionError'),
-    ('py:class', 'SelectorSyntaxError'),
-    ('py:class', 'cssselect.xpath.GenericTranslator'),
-    ('py:class', 'cssselect.xpath.HTMLTranslator'),
-    ('py:class', 'cssselect.xpath.XPathExpr'),
-    ('py:class', 'lxml.etree.XMLParser'),
->>>>>>> 9e224928
 ]