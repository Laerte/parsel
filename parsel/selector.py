--- conflicted
+++ resolved
@@ -49,22 +49,9 @@
 }
 
 
-<<<<<<< HEAD
-def create_root_node(text, parser_cls, base_url=None):
-=======
-def _st(st: Optional[str]) -> str:
-    if st is None:
-        return "html"
-    elif st in _ctgroup:
-        return st
-    else:
-        raise ValueError(f"Invalid type: {st}")
-
-
 def create_root_node(
     text, parser_cls, base_url=None, huge_tree=LXML_SUPPORTS_HUGE_TREE
 ):
->>>>>>> 96fc3d7b
     """Create root node for text using given parser class."""
     body = text.strip().replace("\x00", "").encode("utf8") or b"<html/>"
     if huge_tree and LXML_SUPPORTS_HUGE_TREE:
@@ -292,6 +279,7 @@
         "namespaces",
         "type",
         "_expr",
+        "_huge_tree",
         "root",
         "_text",
         "__weakref__",
@@ -320,19 +308,11 @@
         _expr: Optional[str] = None,
         huge_tree: bool = LXML_SUPPORTS_HUGE_TREE,
     ) -> None:
+        self.root: Any
         if type not in ("html", "json", "text", "xml", None):
             raise ValueError(f"Invalid type: {type}")
 
-<<<<<<< HEAD
         if text is None and root is _NOTSET:
-=======
-        if text is not None:
-            if not isinstance(text, str):
-                msg = f"text argument should be of type str, got {text.__class__}"
-                raise TypeError(msg)
-            root = self._get_root(text, base_url, huge_tree)
-        elif root is None:
->>>>>>> 96fc3d7b
             raise ValueError("Selector needs either text or root argument")
 
         if text is not None and not isinstance(text, str):
@@ -351,7 +331,10 @@
                 self.root = _load_json_or_none(text)
             elif type in ("html", "xml", None):
                 self._load_lxml_root(
-                    text, type=type or "html", base_url=base_url
+                    text,
+                    type=type or "html",
+                    base_url=base_url,
+                    huge_tree=huge_tree,
                 )
         else:
             self.root = root
@@ -368,10 +351,11 @@
         self.namespaces = dict(self._default_namespaces)
         if namespaces is not None:
             self.namespaces.update(namespaces)
-
-    def _load_lxml_root(self, text, type, base_url=None):
+        self._huge_tree = huge_tree
+
+    def _load_lxml_root(self, text, type, base_url=None, *, huge_tree):
         self.type = type
-        self.root = self._get_root(text, base_url)
+        self.root = self._get_root(text, base_url, huge_tree)
 
     def __getstate__(self) -> Any:
         raise TypeError("can't pickle Selector objects")
@@ -380,13 +364,14 @@
         self,
         text: str,
         base_url: Optional[str] = None,
-<<<<<<< HEAD
+        huge_tree: bool = LXML_SUPPORTS_HUGE_TREE,
         type: Optional[str] = None,
     ) -> Any:
         return create_root_node(
             text,
             _ctgroup[type or self.type]["_parser"],
             base_url=base_url,
+            huge_tree=huge_tree,
         )
 
     def jmespath(
@@ -430,13 +415,6 @@
 
         result = [make_selector(x) for x in result]
         return self.selectorlist_cls(result)
-=======
-        huge_tree: bool = LXML_SUPPORTS_HUGE_TREE,
-    ) -> Any:
-        return create_root_node(
-            text, self._parser, base_url=base_url, huge_tree=huge_tree
-        )
->>>>>>> 96fc3d7b
 
     def xpath(
         self: _SelectorType,
@@ -515,7 +493,9 @@
         .. _cssselect: https://pypi.python.org/pypi/cssselect/
         """
         if self.type == "text":
-            self._load_lxml_root(self.root, type="html")
+            self._load_lxml_root(
+                self.root, type="html", huge_tree=self._huge_tree
+            )
         elif self.type not in ("html", "xml"):
             raise ValueError(
                 f"Cannot use css on a Selector of type {self.type!r}"
