--- conflicted
+++ resolved
@@ -5,11 +5,7 @@
 import pickle
 
 import typing
-<<<<<<< HEAD
-from typing import cast, Any
-=======
-from typing import Any, Optional, Mapping
->>>>>>> 5b28b541
+from typing import cast, Any, Optional, Mapping
 
 from lxml import etree
 from lxml.html import HtmlElement
@@ -20,6 +16,7 @@
     CannotRemoveElementWithoutRoot,
     CannotRemoveElementWithoutParent,
     LXML_SUPPORTS_HUGE_TREE,
+    _NOT_SET,
 )
 
 
@@ -1422,7 +1419,7 @@
         body: bytes = b"",
         encoding: str = "utf8",
         namespaces: Optional[Mapping[str, str]] = None,
-        root: Optional[Any] = None,
+        root: Optional[Any] = _NOT_SET,
         base_url: Optional[str] = None,
         _expr: Optional[str] = None,
         huge_tree: bool = LXML_SUPPORTS_HUGE_TREE,
