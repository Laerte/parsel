[pytest]
<<<<<<< HEAD
addopts =
    --assert=plain
    --doctest-modules
    --ignore=setup.py
=======
addopts = --doctest-modules --assert=plain --ignore=setup.py
flake8-ignore =
    docs/conf.py E265 E402
    parsel/csstranslator.py E402 E501
    parsel/selector.py E126 E305 E501
    parsel/utils.py E226 E501
    parsel/xpathfuncs.py E501
    tests/test_selector.py E124 E127 E128 E231 E265 E303 E501 F811 W293
    tests/test_selector_csstranslator.py E501
    tests/test_utils.py E501
    tests/test_xpathfuncs.py E501
>>>>>>> 58d07f96
<|MERGE_RESOLUTION|>--- conflicted
+++ resolved
@@ -1,11 +1,5 @@
 [pytest]
-<<<<<<< HEAD
-addopts =
-    --assert=plain
-    --doctest-modules
-    --ignore=setup.py
-=======
-addopts = --doctest-modules --assert=plain --ignore=setup.py
+addopts = --assert=plain --doctest-modules --ignore=setup.py
 flake8-ignore =
     docs/conf.py E265 E402
     parsel/csstranslator.py E402 E501
@@ -15,5 +9,4 @@
     tests/test_selector.py E124 E127 E128 E231 E265 E303 E501 F811 W293
     tests/test_selector_csstranslator.py E501
     tests/test_utils.py E501
-    tests/test_xpathfuncs.py E501
->>>>>>> 58d07f96
+    tests/test_xpathfuncs.py E501